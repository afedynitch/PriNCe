--- conflicted
+++ resolved
@@ -1,366 +1,206 @@
-"""Contains solvers, i.e. integrators, kernels, steppers, for PriNCe."""
-
-import numpy as np
-from prince.cosmology import H
-from prince.util import info, PRINCE_UNITS, get_AZN
-
-
-class UHECRPropagationSolver(object):
-    def __init__(self, initial_z, final_z, prince_run,
-                 enable_cont_losses=True):
-        self.initial_z = initial_z
-        self.final_z = final_z
-
-        self.prince_run = prince_run
-        self.spec_man = prince_run.spec_man
-
-        self.enable_cont_losses = enable_cont_losses
-
-        self.egrid = prince_run.egrid
-        self.egr_state = np.tile(self.egrid, prince_run.spec_man.nspec)
-        self.dim_cr = prince_run.int_rates.dim_cr
-        self.dim_ph = prince_run.int_rates.dim_ph
-        self.int_rates = self.prince_run.int_rates
-        self.continuous_loss_rates = self.prince_run.continuous_losses
-
-        self.targ_vec = prince_run.int_rates.photon_vector
-
-        self.state = np.zeros(prince_run.dim_states)
-        self.dim_states = prince_run.dim_states
-        self.last_z = self.initial_z
-
-        self.solution_vector = []
-        self.list_of_sources = []
-        self._init_vode()
-
-    def dldz(self, z):
-        return -1. / ((1. + z) * H(z) * PRINCE_UNITS.cm2sec)
-
-    def add_source_class(self, source_instance):
-        self.list_of_sources.append(source_instance)
-
-    def get_energy_density(self, nco_id):
-        from scipy.integrate import trapz
-
-        A, _, _ = get_AZN(nco_id)
-        return trapz(A * self.egrid * self.get_solution(nco_id),
-                     A * self.egrid)
-
-    def get_solution(self, nco_id, redshift=0.):
-        sp = self.prince_run.spec_man.ncoid2sref[nco_id]
-        return self.r.y[sp.lidx():sp.uidx()]
-        # return self.solution_vector[-1][sp.lidx():sp.uidx()]
-
-    def set_initial_condition(self, spectrum=None, nco_id=None):
-        self.state *= 0.
-        if spectrum is not None and nco_id is not None:
-            sp = self.prince_run.spec_man.ncoid2sref[nco_id]
-            self.state[sp.lidx():sp.uidx()] = spectrum
-        # Initial value
-        self.r.set_initial_value(self.state, self.initial_z)
-        self._update_jacobian(self.initial_z)
-        self.last_z = self.initial_z
-
-    def injection(self, dz, z):
-        """This needs to return the injection rate
-        at each redshift value z"""
-        f = self.dldz(z) * dz / PRINCE_UNITS.cm2sec
-        return f * np.sum(
-            [s.injection_rate(z) for s in self.list_of_sources], axis=0)
-
-    # def energy_loss_legth_Mpc(self, nco_id, z):
-    #     sp = self.prince_run.spec_man.ncoid2sref[nco_id]
-    #     rate = self.FGmat[sp.lidx():sp.uidx(),
-    #                       sp.lidx("ph"):sp.uidx("ph")].dot(self.targ_vec(z))
-    #     return (1. / rate) * PRINCE_UNITS.cm2Mpc
-
-    def _update_jacobian(self, z):
-        info(5, 'Updating jacobian matrix at redshift', z)
-        self.continuous_losses = self.continuous_loss_rates.loss_vector(z)
-        self.jacobian = self.int_rates.get_hadr_jacobian(z)
-        self.djacobian = self.jacobian.todense()
-
-    def eqn_jac(self, z, state, *jac_args):
-        self.ncallsj += 1
-        
-        return self.dldz(z) * self.djacobian
-
-    def semi_lagrangian(self, delta_z, z, state):
-
-        conloss = self.continuous_losses * delta_z * self.dldz(z)
-        for s in self.spec_man.species_refs:
-            lidx, uidx = s.lidx(), s.uidx()
-            state[lidx:uidx] = np.interp(
-                self.egrid, self.egrid + conloss[lidx:uidx], state[lidx:uidx])
-
-        return state
-
-    def eqn_deriv(self, z, state, *args):
-<<<<<<< HEAD
-        state[state < 1e-50] *= 0.
-
-        r = self.dldz(z) * self.sp_jacobian.dot(state)
-=======
-        # state[state < 1e-50] *= 0.
-        self.ncallsf += 1
-        # print self.dldz(z)
-        r = self.jacobian.dot(self.dldz(z)*state) + self.injection(1., z)
->>>>>>> 48df6e2a
-        return r
-
-    def _init_vode(self):
-        from scipy.integrate import ode
-        self._update_jacobian(self.initial_z)
-        self.ncallsf = 0
-        self.ncallsj = 0
-        ode_params_vode = {
-            'name': 'lsodes',
-            'method': 'bdf',
-<<<<<<< HEAD
-            'nsteps': 10000,
-            'rtol': 1e-1,
-            'atol':1e10,
-=======
-            # 'nsteps': 10000,
-            'rtol': 1e-2,
-            'atol': 1e5,
-            'ndim': self.dim_states,
-            'nnz':self.jacobian.nnz,
-            'csc_jacobian': self.jacobian,
->>>>>>> 48df6e2a
-            # 'order': 5,
-            # 'max_step': 0.2,
-            'with_jacobian': False
-        }
-
-        ode_params = ode_params_vode
-
-        # Setup solver
-        self.r = ode(self.eqn_deriv,self.eqn_jac).set_integrator(**ode_params)
-
-    def solve(self):
-        from time import time
-        dz = -1e-2
-        now = time()
-        self.r.set_initial_value(
-            self.injection(dz, self.r.t), self.r.t)
-
-        info(2, 'Starting integration.')
-        while self.r.successful() and (self.r.t + dz) > self.final_z:
-            info(3, "Integrating at z={0}".format(self.r.t))
-
-            #print self.r.y
-
-            self._update_jacobian(self.r.t)
-            stepin = time()
-            self.r.integrate(self.r.t + dz)#, 
-                # step=True if self.r.t < self.initial_z else False)
-            print 'step took',time() - stepin
-            print 'At t =',self.r.t
-            print 'jacobian calls', self.ncallsj
-            print 'function calls', self.ncallsf
-            NST = self.r._integrator.iwork[10]
-            NFE = self.r._integrator.iwork[11]
-            NJE = self.r._integrator.iwork[13]
-            NLU = self.r._integrator.iwork[20]
-            NNZ = self.r._integrator.iwork[19]
-            NNZLU = self.r._integrator.iwork[24] + self.r._integrator.iwork[26] + 12
-            print 'NST', NST
-            print 'NFE', NFE
-            print 'NJE', NJE
-            print 'NLU', NLU
-            print 'NNZLU', NNZLU
-            print 'LAST STEP {0:4.3e}'.format(self.r._integrator.rwork[10])
-            self.ncallsf = 0
-            self.ncallsj = 0
-
-
-            #print self.r.y
-
-            if self.enable_cont_losses:
-                self.r.set_initial_value(
-                    self.semi_lagrangian(dz, self.r.t, self.r.y), self.r.t)
-            
-            
-
-            # reduce step size at local redshift
-            #if self.r.t <= 0.1:
-            #    dz = -1e-2
-
-        if not self.r.successful():
-            raise Exception(
-                'Integration failed. Change integrator setup and retry.')
-
-        self.r.integrate(self.final_z)
-
-        info(2, 'Integration completed in {0} s'.format(time() - now))
-
-
-class UHECRPropagationSolverSimple(UHECRPropagationSolver):
-    def __init__(self, initial_z, final_z, prince_run,
-                 enable_cont_losses=True):
-        self.initial_z = initial_z
-        self.final_z = final_z
-
-        self.prince_run = prince_run
-        self.spec_man = prince_run.spec_man
-
-        self.enable_cont_losses = enable_cont_losses
-
-        self.egrid = prince_run.egrid
-        self.egr_state = np.tile(self.egrid, prince_run.spec_man.nspec)
-        self.dim_cr = prince_run.int_rates.dim_cr
-        self.dim_ph = prince_run.int_rates.dim_ph
-        self.int_rates = self.prince_run.int_rates
-        self.continuous_loss_rates = self.prince_run.continuous_losses
-
-        self.targ_vec = prince_run.int_rates.photon_vector
-
-        self.state = np.zeros(prince_run.dim_states)
-        self.last_z = self.initial_z
-
-        self.solution_vector = []
-        self.list_of_sources = []
-
-    def eqn_jac(self, state, z):
-        return self.dldz(z) * self.jacobian
-
-    def eqn_deriv(self, state, z, *args):
-        #state[state < 1e-50] *= 0.
-
-        r = self.dldz(z) * self.sp_jacobian.dot(state)
-        return r
-
-    def get_solution(self, nco_id, redshift=0.):
-        sp = self.prince_run.spec_man.ncoid2sref[nco_id]
-        return self.state[sp.lidx():sp.uidx()]
-
-    def set_initial_condition(self, spectrum=None, nco_id=None):
-        self.state *= 0.
-        if spectrum is not None and nco_id is not None:
-            sp = self.prince_run.spec_man.ncoid2sref[nco_id]
-            self.state[sp.lidx():sp.uidx()] = spectrum
-        # Initial value
-        self._update_jacobian(self.initial_z)
-        self.last_z = self.initial_z
-
-    def solve(self):
-        from scipy.integrate import odeint
-        from time import time
-        dz = -2e-2
-        now = time()
-        info(2, 'Starting integration.')
-
-        f = self.eqn_deriv
-        jac = self.eqn_jac
-        ode_params = {
-            #'mxstep': 10000,
-            #'rtol': 0.2,
-            #'hmax': 0.2,
-            #'Dfun': jac,
-        }
-
-        while self.last_z + dz > self.final_z:
-            info(3, "Integrating at z={0}".format(self.last_z))
-
-            self._update_jacobian(self.last_z)
-            self.jacobian = self.sp_jacobian.todense()
-
-            print self.last_z
-            print self.state
-
-            step = np.array([self.last_z, self.last_z + dz])
-            state_old, state_new = odeint(f, self.state, step, **ode_params)
-            
-            self.state = state_new
-            self.last_z += dz
-
-            print self.last_z
-            print self.state
-
-            if self.enable_cont_losses:
-                self.state = (self.semi_lagrangian(dz, self.last_z, self.state)
-                              + self.injection(dz, self.last_z))
-
-        step = np.array([self.last_z, self.final_z])
-        state_old, state_new = odeint(f, self.state, step, **ode_params)
-        self.state = state_new
-        self.last_z += self.last_z + dz
-
-        info(2, 'Integration completed in {0} s'.format(time() - now))
-
-
-class UHECRPropagationSolverSparse(UHECRPropagationSolverSimple):
-    def __init__(self, initial_z, final_z, prince_run,
-                 enable_cont_losses=True):
-        self.initial_z = initial_z
-        self.final_z = final_z
-
-        self.prince_run = prince_run
-        self.spec_man = prince_run.spec_man
-
-        self.enable_cont_losses = enable_cont_losses
-
-        self.egrid = prince_run.egrid
-        self.egr_state = np.tile(self.egrid, prince_run.spec_man.nspec)
-        self.dim_cr = prince_run.int_rates.dim_cr
-        self.dim_ph = prince_run.int_rates.dim_ph
-        self.int_rates = self.prince_run.int_rates
-        self.continuous_loss_rates = self.prince_run.continuous_losses
-
-        self.targ_vec = prince_run.int_rates.photon_vector
-
-        self.state = np.zeros(prince_run.dim_states)
-        self.last_z = self.initial_z
-
-        self.solution_vector = []
-        self.list_of_sources = []
-
-    def eqn_jac(self, state, z):
-        return self.dldz(z) * self.sp_jacobian
-
-    def eqn_deriv(self, state, z, *args):
-        state[state < 1e-50] *= 0.
-
-        r = self.dldz(z) * self.sp_jacobian.dot(state)
-        return r
-
-    def solve(self):
-        from odesparse import odeints
-        from time import time
-        dz = -2e-2
-        now = time()
-        info(2, 'Starting integration.')
-
-        f = self.eqn_deriv
-        jac = self.eqn_jac
-        ode_params = {
-            #'mxstep': 10000,
-            #'rtol': 0.2,
-            #'hmax': 0.2,
-            #'JPat': jac,
-            'full_output': 1,
-        }
-
-        while self.last_z + dz > self.final_z:
-            info(3, "Integrating at z={0}".format(self.last_z))
-
-            self._update_jacobian(self.last_z)
-            step = np.array([self.last_z, self.last_z + dz])
-            print step
-            (state_old, state_new), infodic = odeints(f, self.state, step, **ode_params)
-            print (state_old, state_new)
-            print infodic
-            self.state = state_new
-            self.last_z += dz
-
-            if self.enable_cont_losses:
-                self.state = (self.semi_lagrangian(dz, self.last_z, self.state)
-                              + self.injection(dz, self.last_z))
-
-        step = np.array([self.last_z, self.final_z])
-        state_old, state_new = odeints(f, self.state, step, **ode_params)
-        self.state = state_new
-        self.last_z += self.last_z + dz
-
-        info(2, 'Integration completed in {0} s'.format(time() - now))+"""Contains solvers, i.e. integrators, kernels, steppers, for PriNCe."""
+
+import numpy as np
+from prince.cosmology import H
+from prince.util import info, PRINCE_UNITS, get_AZN
+
+
+class UHECRPropagationSolver(object):
+    def __init__(self, initial_z, final_z, prince_run,
+                 enable_cont_losses=True):
+        self.initial_z = initial_z
+        self.final_z = final_z
+
+        self.prince_run = prince_run
+        self.spec_man = prince_run.spec_man
+
+        self.enable_cont_losses = enable_cont_losses
+
+        self.egrid = prince_run.egrid
+        self.egr_state = np.tile(self.egrid, prince_run.spec_man.nspec)
+        self.dim_cr = prince_run.int_rates.dim_cr
+        self.dim_ph = prince_run.int_rates.dim_ph
+        self.int_rates = self.prince_run.int_rates
+        self.continuous_loss_rates = self.prince_run.continuous_losses
+
+        self.targ_vec = prince_run.int_rates.photon_vector
+
+        self.state = np.zeros(prince_run.dim_states)
+        self.dim_states = prince_run.dim_states
+        self.last_z = self.initial_z
+
+        self.solution_vector = []
+        self.list_of_sources = []
+        self._init_vode()
+
+    def dldz(self, z):
+        return -1. / ((1. + z) * H(z) * PRINCE_UNITS.cm2sec)
+
+    def add_source_class(self, source_instance):
+        self.list_of_sources.append(source_instance)
+
+    def get_energy_density(self, nco_id):
+        from scipy.integrate import trapz
+
+        A, _, _ = get_AZN(nco_id)
+        return trapz(A * self.egrid * self.get_solution(nco_id),
+                     A * self.egrid)
+
+    def get_solution(self, nco_id, redshift=0.):
+        sp = self.prince_run.spec_man.ncoid2sref[nco_id]
+        return self.r.y[sp.lidx():sp.uidx()]
+        # return self.solution_vector[-1][sp.lidx():sp.uidx()]
+
+    def set_initial_condition(self, spectrum=None, nco_id=None):
+        self.state *= 0.
+        if spectrum is not None and nco_id is not None:
+            sp = self.prince_run.spec_man.ncoid2sref[nco_id]
+            self.state[sp.lidx():sp.uidx()] = spectrum
+        # Initial value
+        self.r.set_initial_value(self.state, self.initial_z)
+        self._update_jacobian(self.initial_z)
+        self.last_z = self.initial_z
+
+    def injection(self, dz, z):
+        """This needs to return the injection rate
+        at each redshift value z"""
+        f = self.dldz(z) * dz / PRINCE_UNITS.cm2sec
+        return f * np.sum(
+            [s.injection_rate(z) for s in self.list_of_sources], axis=0)
+
+    # def energy_loss_legth_Mpc(self, nco_id, z):
+    #     sp = self.prince_run.spec_man.ncoid2sref[nco_id]
+    #     rate = self.FGmat[sp.lidx():sp.uidx(),
+    #                       sp.lidx("ph"):sp.uidx("ph")].dot(self.targ_vec(z))
+    #     return (1. / rate) * PRINCE_UNITS.cm2Mpc
+
+    def _update_jacobian(self, z):
+        info(5, 'Updating jacobian matrix at redshift', z)
+        self.continuous_losses = self.continuous_loss_rates.loss_vector(z)
+        self.jacobian = self.int_rates.get_hadr_jacobian(z)
+        self.djacobian = self.jacobian.todense()
+
+    def eqn_jac(self, z, state, *jac_args):
+        self.ncallsj += 1
+        
+        return self.dldz(z) * self.djacobian
+
+    def semi_lagrangian(self, delta_z, z, state):
+
+        conloss = self.continuous_losses * delta_z * self.dldz(z)
+        for s in self.spec_man.species_refs:
+            lidx, uidx = s.lidx(), s.uidx()
+            state[lidx:uidx] = np.interp(
+                self.egrid, self.egrid + conloss[lidx:uidx], state[lidx:uidx])
+
+        return state
+
+    def eqn_deriv(self, z, state, *args):
+        # state[state < 1e-50] *= 0.
+        self.ncallsf += 1
+        # print self.dldz(z)
+        r = self.jacobian.dot(self.dldz(z)*state) + self.injection(1., z)
+        return r
+
+    def _init_vode(self):
+        from scipy.integrate import ode
+        self._update_jacobian(self.initial_z)
+        self.ncallsf = 0
+        self.ncallsj = 0
+        
+        ode_params_vode = {
+            'name': 'vode',
+            'method': 'bdf',
+            'nsteps': 10000,
+            'rtol': 1e-1,
+            'atol':1e10,
+            # 'order': 5,
+            'max_step': 0.2,
+            'with_jacobian': False
+        }
+
+        ode_params_lsoda = {
+            'name': 'lsoda',
+            'nsteps': 10000,
+            'rtol': 0.2,
+            'max_order_ns': 5,
+            'max_order_s': 2,
+            'max_step': 0.2,
+            # 'first_step': 1e-4,
+        }
+
+        ode_params_lsodes = {
+            'name': 'lsodes',
+            'method': 'bdf',
+            # 'nsteps': 10000,
+            'rtol': 1e-1,
+            'atol': 1e5,
+            'ndim': self.dim_states,
+            'nnz':self.jacobian.nnz,
+            'csc_jacobian': self.jacobian,
+            # 'order': 5,
+            # 'max_step': 0.2,
+            'with_jacobian': False
+        }
+
+        ode_params = ode_params_lsodes
+
+        # Setup solver
+        self.r = ode(self.eqn_deriv,self.eqn_jac).set_integrator(**ode_params)
+
+    def solve(self):
+        from time import time
+        dz = -1e-2
+        now = time()
+        self.r.set_initial_value(
+            self.injection(dz, self.r.t), self.r.t)
+
+        info(2, 'Starting integration.')
+        while self.r.successful() and (self.r.t + dz) > self.final_z:
+            info(3, "Integrating at z={0}".format(self.r.t))
+
+            #print self.r.y
+
+            self._update_jacobian(self.r.t)
+            stepin = time()
+            self.r.integrate(self.r.t + dz)#, 
+                # step=True if self.r.t < self.initial_z else False)
+            print 'step took',time() - stepin
+            print 'At t =',self.r.t
+            print 'jacobian calls', self.ncallsj
+            print 'function calls', self.ncallsf
+            NST = self.r._integrator.iwork[10]
+            NFE = self.r._integrator.iwork[11]
+            NJE = self.r._integrator.iwork[13]
+            NLU = self.r._integrator.iwork[20]
+            NNZ = self.r._integrator.iwork[19]
+            NNZLU = self.r._integrator.iwork[24] + self.r._integrator.iwork[26] + 12
+            print 'NST', NST
+            print 'NFE', NFE
+            print 'NJE', NJE
+            print 'NLU', NLU
+            print 'NNZLU', NNZLU
+            print 'LAST STEP {0:4.3e}'.format(self.r._integrator.rwork[10])
+            self.ncallsf = 0
+            self.ncallsj = 0
+
+
+            #print self.r.y
+
+            if self.enable_cont_losses:
+                self.r.set_initial_value(
+                    self.semi_lagrangian(dz, self.r.t, self.r.y), self.r.t)
+            
+            
+
+            # reduce step size at local redshift
+            #if self.r.t <= 0.1:
+            #    dz = -1e-2
+
+        if not self.r.successful():
+            raise Exception(
+                'Integration failed. Change integrator setup and retry.')
+
+        self.r.integrate(self.final_z)
+
+        info(2, 'Integration completed in {0} s'.format(time() - now))