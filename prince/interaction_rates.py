--- conflicted
+++ resolved
@@ -1,866 +1,905 @@
-"""The module contains classes for computations of interaction rates"""
-
-from abc import ABCMeta, abstractmethod
-
-import numpy as np
-from scipy.sparse import bmat, coo_matrix
-
-from prince.util import (get_AZN, get_interp_object, info,
-                         load_or_convert_array, PRINCE_UNITS)
-from prince_config import config
-
-
-class InteractionRateBase(object):
-    __metaclass__ = ABCMeta
-
-    def __init__(self, prince_run, *args, **kwargs):
-        from prince.util import EnergyGrid, get_y
-
-        #: Reference to prince run
-        self.prince_run = prince_run
-
-        #: Reference to PhotonField object
-        self.photon_field = prince_run.photon_field
-
-        #: Reference to CrossSection object
-        self.cross_sections = prince_run.cross_sections
-
-        #: Reference to species manager
-        self.spec_man = prince_run.spec_man
-
-        # Initialize grids
-        if "photon_bins_per_dec" not in kwargs:
-            self.e_photon = prince_run.ph_grid
-        else:
-            info(2, 'Overriding number of photon bins from config.')
-            self.e_photon = EnergyGrid(config["photon_grid"][0],
-                                       config["photon_grid"][1],
-                                       kwargs["photon_bins_per_dec"])
-
-        if "cr_bins_per_dec" not in kwargs:
-            self.e_cosmicray = prince_run.cr_grid
-        else:
-            info(2, 'Overriding number of cosmic ray bins from config.')
-            self.e_cosmicray = EnergyGrid(config["cosmic_ray_grid"][0],
-                                          config["cosmic_ray_grid"][1],
-                                          kwargs["cr_bins_per_dec"])
-
-        # Create shortcuts for grid dimensions
-        self.dim_cr = self.e_cosmicray.d
-        self.dim_ph = self.e_photon.d
-
-        # Initialize cache of redshift value
-        self._ph_vec_zcache = None
-        self._ratemat_zcache = None
-
-        # Variable to cache the photon spectrum at current redshif
-        self._photon_vector = None
-
-        # The call to setup initializes all variables
-        self._setup()
-
-    @abstractmethod
-    def _setup(self):
-        """Implement all initialization in the derived class"""
-        raise Exception("Base class function called.")
-
-    @abstractmethod
-    def _update_rates(self, z):
-        """Updates all rates if photon field/redshift changes"""
-        raise Exception("Base class function called.")
-
-    def photon_vector(self, z):
-        """Returns photon vector at redshift `z` on photon grid.
-
-        Return value from cache if redshift value didn't change since last call.
-        """
-
-        self._set_photon_vector(z)
-
-        return self._photon_vector
-
-    def _set_photon_vector(self, z):
-        """Cache photon vector for the previous value of z.
-
-        Args:
-            z (float): redshift
-        """
-
-        if self._ph_vec_zcache != z:
-            self._photon_vector = self.photon_field.get_photon_density(
-                self.e_photon.grid, z)
-            self._ph_vec_zcache = z
-
-
-class PhotoNuclearInteractionRate(InteractionRateBase):
-    """Implementation of photo-hadronic/nuclear interaction rates.
-    This Version directly writes the data into a CSC-matrix and only updates the data each time.
-    """
-
-    def __init__(self, prince_run=None, *args, **kwargs):
-        if prince_run is None:
-            # For debugging and independent calculations define
-            # a strawman class and supply the required paramters as
-            # attributes
-
-            class PrinceRunMock(object):
-                pass
-
-            from prince.data import SpeciesManager
-            from prince.util import EnergyGrid
-
-            prince_run = PrinceRunMock()
-            if "photon_bins_per_dec" not in kwargs:
-                kwargs["photon_bins_per_dec"] = config["photon_grid"][2]
-            if "cr_bins_per_dec" not in kwargs:
-                kwargs["cr_bins_per_dec"] = config["cosmic_ray_grid"][2]
-
-            prince_run.e_photon = EnergyGrid(config["photon_grid"][0],
-                                             config["photon_grid"][1],
-                                             kwargs["photon_bins_per_dec"])
-            prince_run.e_cosmicray = EnergyGrid(config["cosmic_ray_grid"][0],
-                                                config["cosmic_ray_grid"][1],
-                                                kwargs["cr_bins_per_dec"])
-            prince_run.cross_sections = kwargs['cs']
-            prince_run.photon_field = kwargs['pf']
-
-            prince_run.spec_man = SpeciesManager(
-                prince_run.cross_sections.known_species,
-                prince_run.e_cosmicray.d)
-
-        InteractionRateBase.__init__(self, prince_run, *args, **kwargs)
-
-    def _setup(self):
-        """Initialization of all members."""
-        self._init_matrices()
-
-        #self._init_matrix_nonel()
-        #self._init_matrix_incl()
-        #self._init_matrix_incl_diff()
-
-        self._fill_batch_matrix()
-
-        self._init_coupling_mat(sp_format='csc')
-
-    def _init_matrices(self):
-        """Initializes convenicen matrices for batch computation"""
-        from prince.util import get_y
-
-        # Iniialize cross section matrices, evaluated on a grid of y values
-        eph_mat, ecr_mat = np.meshgrid(self.e_photon.grid,
-                                       self.e_cosmicray.grid)
-        # Compute y matrix only once and then rescale by A
-        self.ymat = get_y(ecr_mat, eph_mat, 100)
-
-        ecr_mat_in, ecr_mat_out = np.meshgrid(self.e_cosmicray.grid,
-                                              self.e_cosmicray.grid)
-        self.xmat = ecr_mat_out / ecr_mat_in
-
-        n_nonel = self.spec_man.nspec
-        n_incl = len(self.cross_sections.known_bc_channels)
-        n_incl_diff = len(self.cross_sections.known_diff_channels)
-
-        # [mother_ncoid,daughter_ncoid] -> _batch_vec[lidx:uidx]
-        self._nonel_batchvec_pointer = {}
-        self._incl_batchvec_pointer = {}
-        self._incl_diff_batchvec_pointer = {}
-        # [mother_princeidx,daughter_princeidx] -> _batch_vec[lidx:uidx]
-        self._incl_batchvec_pridx_pointer = {}
-        self._incl_diff_batchvec_pridx_pointer = {}
-
-        dim_nonel = self.dim_cr * n_nonel
-        dim_incl = self.dim_cr * n_incl
-        dim_incl_diff = self.dim_cr**2 * n_incl_diff
-        dim_ph = self.dim_ph
-        info(3, 'Batch matrix nonel dimension: {0}'.format(dim_nonel))
-        info(3, 'Batch matrix incl dimension: {0}'.format(dim_incl))
-        info(3, 'Batch matrix incl diff dimension: {0}'.format(dim_incl_diff))
-        info(3, 'Batch matrix photon dimension: {0}'.format(dim_ph))
-
-        # Convolution matrix for response function
-        self._full_batch_matrix = np.zeros(
-            (dim_nonel + dim_incl + dim_incl_diff, dim_ph))
-        self._nonel_batch_matrix = self._full_batch_matrix[:dim_nonel]
-        self._incl_batch_matrix = self._full_batch_matrix[dim_nonel:
-                                                          dim_nonel + dim_incl]
-        self._incl_diff_batch_matrix = self._full_batch_matrix[
-            dim_nonel + dim_incl:]
-        info(2, 'Size of complete batch matrix: {0}x{1}'.format(
-            *self._full_batch_matrix.shape))
-        info(2, 'Size of nonel batch matrix: {0}x{1}'.format(
-            *self._nonel_batch_matrix.shape))
-        info(2, 'Size of incl batch matrix: {0}x{1}'.format(
-            *self._incl_batch_matrix.shape))
-        info(2, 'Size of incl_diff batch matrix: {0}x{1}'.format(
-            *self._incl_diff_batch_matrix.shape))
-
-        # Result vector, which stores computed rates
-        self._full_batch_vec = np.zeros(self._full_batch_matrix.shape[0])
-        self._nonel_batch_vec = self._full_batch_vec[:dim_nonel]
-        self._incl_batch_vec = self._full_batch_vec[dim_nonel:
-                                                    dim_nonel + dim_incl]
-        self._incl_diff_batch_vec = self._full_batch_vec[dim_nonel + dim_incl:]
-
-        # Vector which stores constant prefactors for batch vector
-        self._full_batch_vec_prefac = np.zeros(
-            self._full_batch_matrix.shape[0])
-        self._nonel_batch_vec_prefac = self._full_batch_vec_prefac[:dim_nonel]
-        self._incl_batch_vec_prefac = self._full_batch_vec_prefac[
-            dim_nonel + 1:dim_nonel + dim_incl]
-        self._incl_diff_batch_vec_prefac = self._full_batch_vec_prefac[
-            dim_nonel + dim_incl:]
-
-        self._full_batch_rows = np.zeros(
-            self._full_batch_matrix.shape[0], dtype=np.int)
-        self._nonel_batch_rows = self._full_batch_rows[:dim_nonel]
-        self._incl_batch_rows = self._full_batch_rows[dim_nonel:
-                                                      dim_nonel + dim_incl]
-        self._incl_diff_batch_rows = self._full_batch_rows[
-            dim_nonel + dim_incl:]
-        self._full_batch_cols = np.zeros(
-            self._full_batch_matrix.shape[0], dtype=np.int)
-        self._nonel_batch_cols = self._full_batch_cols[:dim_nonel]
-        self._incl_batch_cols = self._full_batch_cols[dim_nonel:
-                                                      dim_nonel + dim_incl]
-        self._incl_diff_batch_cols = self._full_batch_cols[
-            dim_nonel + dim_incl:]
-
-    def _fill_batch_matrix(self):
-        """ Fill the batch matrix with physics """
-        info(2, 'Starting to fill batch matrix')
-        # Delta eps (photon energy) bin widths
-        delta_eps = np.diag(self.e_photon.widths)
-
-        pridx = self.spec_man.ncoid2princeidx
-        species = self.spec_man.ncoid2sref
-        resp = self.cross_sections.resp
-
-        # We need x and y on the 3D array E_da x E_mo x eph
-        # therefore repeat xmat and ymat accordingly
-        x_repeat = np.repeat(
-            self.xmat[:, :, np.newaxis], self.ymat.shape[1], axis=2)
-        y_repeat = np.repeat(
-            self.ymat[:, np.newaxis, :], self.xmat.shape[1], axis=1)
-        # reshape to 2D grid, to fit the batch matrix
-        x_repeat = x_repeat.reshape((-1, x_repeat.shape[2]))
-        y_repeat = y_repeat.reshape((-1, y_repeat.shape[2]))
-
-        fill_idx = 0
-        for mother in self.spec_man.known_species:
-
-            lidx = fill_idx
-            uidx = fill_idx + self.dim_cr
-
-            prindices = species[mother].indices()
-            self._full_batch_rows[lidx:uidx] = prindices
-            self._full_batch_cols[lidx:uidx] = prindices
-
-            if mother < 100:
-                # Note: in this case the batch vector will be zero anyway
-                info(3, "Can not compute interaction rate for", mother)
-                fill_idx += self.dim_cr
-                continue
-
-            self._full_batch_matrix[lidx:uidx] = resp.get_full(
-                mother, mother, self.ymat).dot(delta_eps)
-
-            fill_idx += self.dim_cr
-
-            for (mo, da) in self.cross_sections.reactions[mother]:
-                if (mo,da) not in self.cross_sections.resp_incl_intp:
-                    print 'Skipped!', mo, da
-                    continue
-
-                if mo == da:
-                    # these were already covered before the loop
-                    continue
-
-                elif (mo, da) in self.cross_sections.known_bc_channels:
-                    # Indices in batch matrix
-                    lidx = fill_idx
-                    uidx = fill_idx + self.dim_cr
-
-                    # Staple ("vstack"") all inclusive (channel) response functions
-                    self._full_batch_matrix[lidx:uidx] = resp.get_full(
-                        mo, da, self.ymat).dot(delta_eps)
-
-                    B = float(get_AZN(da)[0])
-                    A = float(get_AZN(mo)[0])
-
-                    self._full_batch_vec_prefac[lidx:uidx].fill(A / B)
-
-                    prindices_mo = species[mo].indices()
-                    prindices_da = species[da].indices()
-
-                    self._full_batch_rows[lidx:uidx] = prindices_da
-                    self._full_batch_cols[lidx:uidx] = prindices_mo
-
-                    fill_idx += self.dim_cr
-
-                elif (mo, da) in self.cross_sections.known_diff_channels:
-                    # Indices in batch matrix
-                    lidx = fill_idx
-                    uidx = fill_idx + self.dim_cr**2
-
-                    self._full_batch_matrix[lidx:uidx] = resp.get_full(
-                        mo, da, x_repeat, y_repeat).dot(delta_eps)
-
-                    B = float(get_AZN(da)[0])
-                    A = float(get_AZN(mo)[0])
-
-                    self._full_batch_vec_prefac[lidx:uidx].fill(A / B)
-
-                    prindices_mo = species[mo].indices()
-                    prindices_da = species[da].indices()
-
-                    prindices_mo = np.repeat(prindices_mo, self.xmat.shape[1])
-                    prindices_da = np.tile(prindices_da, self.xmat.shape[0])
-
-                    self._full_batch_rows[lidx:uidx] = prindices_da
-                    self._full_batch_cols[lidx:uidx] = prindices_mo
-
-<<<<<<< HEAD
-        The last redshift value is cached to avoid interpolation of the
-        photon spectrum at each step.
-
-        Args:
-            nco_id (int or tuple): single particle id (neucosma codes) or tuple
-                                   with (mother, daughter) for inclusive
-                                   reactions
-            z (float): redshift
-
-        Returns:
-            (numpy.array): interaction length :math:`\\Gamma` in cm^-1
-        """
-
-        self._update_rates(z)
-
-        if isinstance(nco_ids, tuple):
-            lidx, uidx = self._incl_batchvec_pointer[nco_ids]
-            return self._incl_batch_vec[lidx:uidx]
-        else:
-            lidx, uidx = self._nonel_batchvec_pointer[nco_ids]
-            return self._nonel_batch_vec[lidx:uidx]
-
-    def get_hadr_jacobian(self, z):
-        """Returns the nonel rate vector and coupling matrix.
-        """
-        from scipy.sparse import csr_matrix, dia_matrix
-        self._update_rates(z)
-        coupl = self.reinjection_smat.multiply(
-            bmat(self.incl_rate_struc, format='csr'))
-        coupl -= dia_matrix((self._nonel_batch_vec, [0]), shape=coupl.shape)
-        return coupl.tocsc()
-
-    def _update_rates(self, z):
-        """Batch compute all nonel and inclusive rates if z changes.
-
-        The result is always stored in the same vectors, since '_init_rate_matstruc'
-        makes use of views to link ranges of the vector to locations in the matrix.
-        """
-        if self._ratemat_zcache != z:
-            info(5, 'Updating batch rate vectors.')
-            np.dot(
-                self._nonel_batch_matrix,
-                self.photon_vector(z),
-                out=self._nonel_batch_vec)
-            np.dot(
-                self._incl_batch_matrix,
-                self.photon_vector(z),
-                out=self._incl_batch_vec)
-            self._ratemat_zcache = z
-
-
-class PhotoNuclearInteractionRateCSC(PhotoNuclearInteractionRate):
-    """Implementation of photo-hadronic/nuclear interaction rates.
-    This Version directly writes the data into a CSC-matrix and only updates the data each time.
-    """
-
-    def _setup(self):
-        """Initialization of all members."""
-        self._init_matrix_base()
-
-        self._init_matrix_nonel()
-        self._init_matrix_incl()
-        self._init_matrix_incl_diff()
-
-        self._init_coupling_mat(sp_format='csc')
-
-    def _init_matrix_base(self):
-        """Initializes convenicen matrices for batch computation"""
-        from prince.util import get_y
-
-        # Iniialize cross section matrices, evaluated on a grid of y values
-        eph_mat, ecr_mat = np.meshgrid(self.e_photon.grid,
-                                       self.e_cosmicray.grid)
-        # Compute y matrix only once and then rescale by A
-        self.ymat = get_y(ecr_mat, eph_mat, 100)
-
-        ecr_mat_in, ecr_mat_out = np.meshgrid(self.e_cosmicray.grid,
-                                              self.e_cosmicray.grid)
-        self.xmat = ecr_mat_out / ecr_mat_in
-=======
-                    fill_idx += self.dim_cr**2
-        info(2, 'Finished filling of batch matrix!')
-        print 'fill index', fill_idx, 'matrix dimension', self._full_batch_matrix.shape
->>>>>>> 1e51a142
-
-    def _init_matrix_nonel(self):
-        """ Create one big matrix for batch-compute all nonel rates at once"""
-        info(2, 'Starting to fill nonelastic batch matrix')
-        self._nonel_batch_vec_prefac[:] = -1 * np.ones(
-            self._nonel_batch_matrix.shape[0])
-
-        # Delta eps (photon energy) bin widths
-        delta_eps = np.diag(self.e_photon.widths)
-
-        species = self.spec_man.ncoid2sref
-
-        fill_idx = 0
-        for mother in self.spec_man.known_species:
-
-            lidx = fill_idx * self.dim_cr
-            uidx = (fill_idx + 1) * self.dim_cr
-
-            prindices = species[mother].indices()
-            self._nonel_batch_rows[lidx:uidx] = prindices
-            self._nonel_batch_cols[lidx:uidx] = prindices
-
-            if mother < 100:
-                # Note: in this case the batch vector will be zero anyway
-                info(3, "Can not compute interaction rate for", mother)
-                fill_idx += 1
-                continue
-
-            self._nonel_batch_matrix[
-                lidx:uidx] = self.cross_sections.resp.nonel_intp[mother](
-                    self.ymat).dot(delta_eps)
-            self._nonel_batchvec_pointer[mother] = (lidx, uidx)
-
-            fill_idx += 1
-
-        info(2, 'Finished filling of nonelastic batch matrix')
-
-    def _init_matrix_incl(self):
-        """ Create one big matrix for batch-compute all incl rates at once"""
-        info(2, 'Starting to fill inclusive batch matrix')
-
-        # Delta eps (photon energy) bin widths
-        delta_eps = np.diag(self.e_photon.widths)
-
-        pridx = self.spec_man.ncoid2princeidx
-        species = self.spec_man.ncoid2sref
-
-        fill_idx = 0
-        for mother in self.spec_man.known_species:
-            if mother < 100:
-                info(3, 'Skip non-hadronic species {:}'.format(mother))
-                continue
-            for (mo, da) in self.cross_sections.reactions[mother]:
-
-                if (mo, da) not in self.cross_sections.known_bc_channels:
-                    # these are differential channels, next loop
-                    continue
-
-                if mo == da:
-                    # TODO: For now we exclude these quasi elastic reaction as they conflict with nonel
-                    # This should only have a very small effect,
-                    # but a proper treatment should handle maybe in cross sections directly
-                    info(
-                        2,
-                        'inclusive channel with mother equal daughter, mo {:}, da {:}'.
-                        format(mo, da))
-                    continue
-
-                # Indices in batch matrix
-                lidx = fill_idx * self.dim_cr
-                uidx = (fill_idx + 1) * self.dim_cr
-
-                # Staple ("vstack"") all inclusive (channel) response functions
-                self._incl_batch_matrix[
-                    lidx:uidx] = self.cross_sections.resp.incl_intp[(
-                        mo, da)](self.ymat).dot(delta_eps)
-
-                B = float(get_AZN(da)[0])
-                A = float(get_AZN(mo)[0])
-
-                self._incl_batch_vec_prefac[lidx:uidx].fill(A / B)
-
-                # Remember how to find the entry for a response function/rate in the
-                # matrix or result vector
-                self._incl_batchvec_pointer[(mo, da)] = (lidx, uidx)
-
-                # Create association between prince_idx and position in resulting
-                # rate vector
-                mo_pridx, da_pridx = pridx[mo], pridx[da]
-                self._incl_batchvec_pridx_pointer[(mo_pridx,
-                                                   da_pridx)] = (lidx, uidx)
-
-                prindices_mo = species[mo].indices()
-                prindices_da = species[da].indices()
-
-                self._incl_batch_rows[lidx:uidx] = prindices_da
-                self._incl_batch_cols[lidx:uidx] = prindices_mo
-
-                fill_idx += 1
-
-        info(2, 'Finished filling of inclusive batch matrix')
-
-    def _init_matrix_incl_diff(self):
-        """ Create one big matrix for batch-compute all diff rates at once"""
-        info(2, 'Starting to fill inclusive differential batch matrix')
-
-        # Delta eps (photon energy) bin widths
-        delta_eps = np.diag(self.e_photon.widths)
-
-        pridx = self.spec_man.ncoid2princeidx
-        species = self.spec_man.ncoid2sref
-
-        # We need x and y on the 3D array E_da x E_mo x eph
-        # therefore repeat xmat and ymat accordingly
-        x_repeat = np.repeat(
-            self.xmat[:, :, np.newaxis], self.ymat.shape[1], axis=2)
-        y_repeat = np.repeat(
-            self.ymat[:, np.newaxis, :], self.xmat.shape[1], axis=1)
-        # reshape to 2D grid, to fit the batch matrix
-        x_repeat = x_repeat.reshape((-1, x_repeat.shape[2]))
-        y_repeat = y_repeat.reshape((-1, y_repeat.shape[2]))
-
-        fill_idx = 0
-        for mother in self.spec_man.known_species:
-            if mother < 100:
-                info(3, 'Skip non-hadronic species {:}'.format(mother))
-                continue
-            for (mo, da) in self.cross_sections.reactions[mother]:
-
-                if (mo, da) not in self.cross_sections.known_diff_channels:
-                    # these are not incl_differential channels, next loop
-                    continue
-
-                # Indices in batch matrix
-                lidx = fill_idx * self.dim_cr**2
-                uidx = (fill_idx + 1) * self.dim_cr**2
-
-                self._incl_diff_batch_matrix[
-                    lidx:uidx] = self.cross_sections.resp.incl_diff_intp[(
-                        mo, da)](
-                            x_repeat, y_repeat, grid=False).dot(delta_eps)
-
-                B = float(get_AZN(da)[0])
-                A = float(get_AZN(mo)[0])
-
-                self._incl_diff_batch_vec_prefac[lidx:uidx].fill(A / B)
-
-                # Remember how to find the entry for a response function/rate in the
-                # matrix or result vector
-                self._incl_diff_batchvec_pointer[(mo, da)] = (lidx, uidx)
-
-                # Create association between prince_idx and position in resulting
-                # rate vector
-                mo_pridx, da_pridx = pridx[mo], pridx[da]
-                self._incl_diff_batchvec_pridx_pointer[(mo_pridx,
-                                                        da_pridx)] = (lidx,
-                                                                      uidx)
-
-                prindices_mo = species[mo].indices()
-                prindices_da = species[da].indices()
-
-                prindices_mo = np.repeat(prindices_mo, self.xmat.shape[1])
-                prindices_da = np.tile(prindices_da, self.xmat.shape[0])
-
-                self._incl_diff_batch_rows[lidx:uidx] = prindices_da
-                self._incl_diff_batch_cols[lidx:uidx] = prindices_mo
-
-                fill_idx += 1
-
-        info(2, 'Finished filling of inclusive differential batch matrix')
-
-    def _init_coupling_mat(self, sp_format):
-        """Initialises the coupling matrix directly in sparse (csc) format.
-        """
-        info(2, 'Initiating coupling matrix in ({:}) format'.format(sp_format))
-
-        if sp_format == 'csc':
-            from scipy.sparse import csc_matrix
-            self.coupling_mat = csc_matrix(
-                (self._full_batch_vec, (self._full_batch_rows,
-                                        self._full_batch_cols)),
-                copy=True)
-            # create an index to sort by columns and then rows,
-            # which is the same ordering CSC has internally
-            # lexsort sorts by last argument first!!!
-            self.sortidx = np.lexsort((self._full_batch_rows,
-                                       self._full_batch_cols))
-        elif sp_format == 'csr':
-            from scipy.sparse import csr_matrix
-            self.coupling_mat = csr_matrix(
-                (self._full_batch_vec, (self._full_batch_rows,
-                                        self._full_batch_cols)),
-                copy=True)
-            # create an index to sort by rows and then columns,
-            # which is the same ordering CSR has internally
-            # lexsort sorts by last argument first!!!
-            self.sortidx = np.lexsort((self._full_batch_cols,
-                                       self._full_batch_rows))
-        else:
-            raise Exception(
-                'Unsupported sparse format ({:}) for coupling matrix, choose (csc) or (csr)'.
-                format(sp_format))
-
-        # TODO: For now the reordering is done in each step in _update_coupling_mat()
-        #   Doing the reordering and multiplying the prefactor vector here
-        #   can speed up the each step by ~0.7 ms (vs ~4.5 ms, so about 20%)
-        # the reordering as commented out below does however not seem to work properly
-        # maybe reordering on the 2D array does not work as expected
-
-        #self._full_batch_matrix = self._full_batch_matrix[sortidx] # JH: this might not work
-        #self._full_batch_vec = self._full_batch_vec[sortidx]
-        #self._full_batch_vec = self._full_batch_vec_prefac[sortidx]
-        #self._full_batch_rows = self._full_batch_rows[sortidx]
-        #self._full_batch_cols = self._full_batch_cols[sortidx]
-
-    def _update_coupling_mat(self, z):
-        """Updates the sparse (csr) coupling matrix
-        Only the data vector is updated to minimize computation
-        """
-        from scipy.sparse import csc_matrix
-        self._update_rates(z)
-
-        # TODO: The reording here does currently take 0.3 ms (vs 4.5 ms for the complete call)
-        # If this will get time critical with further optimization,
-        # one can do the reordring in _init_coupling_mat(self) once for the batch matrix
-        self.coupling_mat.data = (
-            self._full_batch_vec * self._full_batch_vec_prefac)[self.sortidx]
-
-    def get_hadr_jacobian(self, z):
-        """Returns the nonel rate vector and coupling matrix.
-        """
-        self._update_coupling_mat(z)
-        return self.coupling_mat
-
-    def _update_rates(self, z):
-        """Batch compute all nonel and inclusive rates if z changes.
-
-        The result is always stored in the same vectors, since '_init_rate_matstruc'
-        makes use of views to link ranges of the vector to locations in the matrix.
-        """
-        if self._ratemat_zcache != z:
-            info(5, 'Updating batch rate vectors.')
-            np.dot(
-                self._full_batch_matrix,
-                self.photon_vector(z),
-                out=self._full_batch_vec)
-            self._ratemat_zcache = z
-
-    def interaction_rate_single(self, nco_ids, z):
-        """Compute a single interaction rate using matrix convolution.
-
-        This method is a high performance integration of equation (10)
-        from internal note, using a simple box method.
-
-        Don't use this method if you intend to compute rates for different
-        species at the same redshift value. Use :func:`interaction_rate`
-        instead.
-
-        The last redshift value is cached to avoid interpolation of the
-        photon spectrum at each step.
-
-        Args:
-            nco_id (int or tuple): single particle id (neucosma codes) or tuple
-                                   with (mother, daughter) for inclusive
-                                   reactions
-            z (float): redshift
-
-        Returns:
-            (numpy.array): interaction length :math:`\\Gamma` in cm^-1
-        """
-
-        # Convolve using matrix multiplication
-        if isinstance(nco_ids, tuple):
-            return self.cross_sections.resp.incl_intp[nco_ids](self.ymat).dot(
-                np.diag(self.e_photon.widths)).dot(self.photon_vector(z))
-        else:
-            return self.cross_sections.resp.nonel_intp[nco_ids](self.ymat).dot(
-                np.diag(self.e_photon.widths)).dot(self.photon_vector(z))
-
-    def interaction_rate(self, nco_ids, z):
-        """Compute interaction rates using batch matrix convolution.
-
-        This method is a high performance integration of equation (10)
-        from internal note, using a simple box method.
-
-        All rates for a certain redshift value are computed at once, thus
-        this function is not very efficient if you need a rate for a single
-        species at different redshifts values.
-
-        The last redshift value is cached to avoid interpolation of the
-        photon spectrum at each step.
-
-        Args:
-            nco_id (int or tuple): single particle id (neucosma codes) or tuple
-                                   with (mother, daughter) for inclusive
-                                   reactions
-            z (float): redshift
-
-        Returns:
-            (numpy.array): interaction length :math:`\\Gamma` in cm^-1
-        """
-
-        self._update_rates(z)
-
-        if isinstance(nco_ids, tuple):
-            lidx, uidx = self._incl_batchvec_pointer[nco_ids]
-            return self._incl_batch_vec[lidx:uidx]
-        else:
-            lidx, uidx = self._nonel_batchvec_pointer[nco_ids]
-            return self._nonel_batch_vec[lidx:uidx]
-
-
-class ContinuousLossRates(InteractionRateBase):
-    """Implementation of continuous pair production loss rates."""
-
-    def __init__(self, prince_run, *args, **kwargs):
-        # Number of integration steps in phi
-        self.xi_steps = 100 if 'xi_steps' not in kwargs else kwargs['xi_steps']
-
-        InteractionRateBase.__init__(self, prince_run, *args, **kwargs)
-
-    def pprod_loss_rate(self, nco_id, z):
-        """Returns energy loss rate in GeV/cm."""
-
-        self._update_rates(z)
-        s = self.spec_man.ncoid2sref[nco_id]
-
-        return self.pprod_loss_vector[s.lidx():s.uidx()]
-
-    def adiabatic_losses(self, z):
-        """Returns adiabatic loss vector at redshift z"""
-        from prince.cosmology import H
-        return H(z) * PRINCE_UNITS.cm2sec * self.adiabatic_loss_vector
-
-    def pprod_losses(self, z):
-        """Returns pair production losses at redshift z"""
-        self._update_rates(z)
-        return self.pprod_loss_vector
-
-    def loss_vector(self, z):
-        """Returns all continuous losses on dim_states grid"""
-
-        return self.pprod_losses(z) + self.adiabatic_losses(z)
-
-    def _setup(self):
-
-        # Photon grid for parallel integration of the "Blumental integral"
-        # for each point of the cosmic ray grid
-
-        # xi is dimensionless (natural units) variable
-        self.xi = np.logspace(np.log10(2 + 1e-8), 8., self.xi_steps)
-
-        # weights for integration
-        self.phi_xi2 = self._phi() / (self.xi**2)
-
-        # Gamma factor of the cosmic ray
-        gamma = self.e_cosmicray.grid / PRINCE_UNITS.m_proton
-
-        # Scale vector containing the units and factors of Z**2 for nuclei
-        self.scale_vec = self._init_scale_vec()
-
-        # Init adiabatic loss vector
-        self.adiabatic_loss_vector = self._init_adiabatic_vec()
-
-        # Grid of photon energies for interpolation
-        self.photon_grid = np.outer(1 / gamma,
-                                    self.xi) * PRINCE_UNITS.m_electron / 2.
-        self.pg_desort = self.photon_grid.reshape(-1).argsort()
-        self.pg_sorted = self.photon_grid.reshape(-1)[self.pg_desort]
-
-        # Rate vector (dim_states x 1) containing all rates
-        self.pprod_loss_vector = np.zeros(self.prince_run.dim_states)
-
-    def _update_rates(self, z):
-        """Updates photon fields and computes rates for all species."""
-        from scipy.integrate import trapz
-
-        np.multiply(
-            self.scale_vec,
-            np.tile(
-                trapz(self.photon_vector(z) * self.phi_xi2, self.xi, axis=1),
-                self.spec_man.nspec),
-            out=self.pprod_loss_vector)
-
-    def _set_photon_vector(self, z):
-        """Get and cache photon vector for the previous value of z.
-
-        This vector is in fact a matrix of vectors of the interpolated
-        photon field with dimensions (dim_cr, xi_steps).
-
-        Args:
-            z (float): redshift
-        """
-        if self._photon_vector is None:
-            self._photon_vector = np.zeros_like(self.photon_grid)
-
-        if self._ph_vec_zcache != z:
-            self._photon_vector.reshape(-1)[
-                self.pg_desort] = self.photon_field.get_photon_density(
-                    self.pg_sorted, z)
-            self._ph_vec_zcache = z
-
-    def _init_scale_vec(self):
-        """Prepare vector for scaling with units, charge and mass."""
-
-        scale_vec = np.zeros(self.prince_run.dim_states)
-        units = PRINCE_UNITS.fine_structure * PRINCE_UNITS.r_electron**2 * PRINCE_UNITS.m_electron**2
-
-        for spec in self.spec_man.species_refs:
-            if not spec.is_nucleus:
-                continue
-            scale_vec[spec.lidx():spec.uidx()] = units * abs(
-                spec.charge) * spec.Z**2 / float(spec.A) * np.ones(
-                    self.dim_cr, dtype='double')
-
-        return scale_vec
-
-    def _init_adiabatic_vec(self):
-        """Prepare vector for scaling with units, charge and mass."""
-
-        adiabatic_loss_vector = np.zeros(self.prince_run.dim_states)
-
-        for spec in self.spec_man.species_refs:
-            adiabatic_loss_vector[spec.lidx():
-                                  spec.uidx()] = self.e_cosmicray.grid
-
-        return adiabatic_loss_vector
-
-    def _phi(self):
-        """Phi function as in Blumental 1970"""
-
-        # Simple ultrarelativistic approximation by Blumental 1970
-        bltal_ultrarel = np.poly1d([2.667, -14.45, 50.95, -86.07])
-        phi_simple = lambda xi: xi * bltal_ultrarel(np.log(xi))
-
-        # random fit parameters, see Chorodowski et al
-        c1 = 0.8048
-        c2 = 0.1459
-        c3 = 1.137e-3
-        c4 = -3.879e-6
-
-        f1 = 2.91
-        f2 = 78.35
-        f3 = 1837
-
-        xi = self.xi
-        res = np.zeros(xi.shape)
-
-        le = np.where(xi < 25.)
-        he = np.where(xi >= 25.)
-
-        res[le] = np.pi / 12. * (xi[le] - 2)**4 / (c1 * (xi[le] - 2)**1 + c2 *
-                                                   (xi[le] - 2)**2 + c3 *
-                                                   (xi[le] - 2)**3 + c4 *
-                                                   (xi[le] - 2)**4)
-
-        res[he] = phi_simple(xi[he]) / (
-            1 - f1 * xi[he]**-1 - f2 * xi[he]**-2 - f3 * xi[he]**-3)
-
-        return res
+"""The module contains classes for computations of interaction rates"""
+
+from abc import ABCMeta, abstractmethod
+
+import numpy as np
+from scipy.sparse import bmat, coo_matrix
+
+from prince.util import (get_AZN, get_interp_object, info,
+                         load_or_convert_array, PRINCE_UNITS)
+from prince_config import config
+
+
+class InteractionRateBase(object):
+    __metaclass__ = ABCMeta
+
+    def __init__(self, prince_run, *args, **kwargs):
+        from prince.util import EnergyGrid, get_y
+
+        #: Reference to prince run
+        self.prince_run = prince_run
+
+        #: Reference to PhotonField object
+        self.photon_field = prince_run.photon_field
+
+        #: Reference to CrossSection object
+        self.cross_sections = prince_run.cross_sections
+
+        #: Reference to species manager
+        self.spec_man = prince_run.spec_man
+
+        # Initialize grids
+        if "photon_bins_per_dec" not in kwargs:
+            self.e_photon = prince_run.ph_grid
+        else:
+            info(2, 'Overriding number of photon bins from config.')
+            self.e_photon = EnergyGrid(config["photon_grid"][0],
+                                       config["photon_grid"][1],
+                                       kwargs["photon_bins_per_dec"])
+
+        if "cr_bins_per_dec" not in kwargs:
+            self.e_cosmicray = prince_run.cr_grid
+        else:
+            info(2, 'Overriding number of cosmic ray bins from config.')
+            self.e_cosmicray = EnergyGrid(config["cosmic_ray_grid"][0],
+                                          config["cosmic_ray_grid"][1],
+                                          kwargs["cr_bins_per_dec"])
+
+        # Create shortcuts for grid dimensions
+        self.dim_cr = self.e_cosmicray.d
+        self.dim_ph = self.e_photon.d
+
+        # Initialize cache of redshift value
+        self._ph_vec_zcache = None
+        self._ratemat_zcache = None
+
+        # Variable to cache the photon spectrum at current redshif
+        self._photon_vector = None
+
+        # The call to setup initializes all variables
+        self._setup()
+
+    @abstractmethod
+    def _setup(self):
+        """Implement all initialization in the derived class"""
+        raise Exception("Base class function called.")
+
+    @abstractmethod
+    def _update_rates(self, z):
+        """Updates all rates if photon field/redshift changes"""
+        raise Exception("Base class function called.")
+
+    def photon_vector(self, z):
+        """Returns photon vector at redshift `z` on photon grid.
+
+        Return value from cache if redshift value didn't change since last call.
+        """
+
+        self._set_photon_vector(z)
+
+        return self._photon_vector
+
+    def _set_photon_vector(self, z):
+        """Cache photon vector for the previous value of z.
+
+        Args:
+            z (float): redshift
+        """
+
+        if self._ph_vec_zcache != z:
+            self._photon_vector = self.photon_field.get_photon_density(
+                self.e_photon.grid, z)
+            self._ph_vec_zcache = z
+
+
+class PhotoNuclearInteractionRate(InteractionRateBase):
+    """Implementation of photo-hadronic/nuclear interaction rates.
+    This Version directly writes the data into a CSC-matrix and only updates the data each time.
+    """
+
+    def __init__(self, prince_run=None, *args, **kwargs):
+        if prince_run is None:
+            # For debugging and independent calculations define
+            # a strawman class and supply the required paramters as
+            # attributes
+
+            class PrinceRunMock(object):
+                pass
+
+            from prince.data import SpeciesManager
+            from prince.util import EnergyGrid
+
+            prince_run = PrinceRunMock()
+            if "photon_bins_per_dec" not in kwargs:
+                kwargs["photon_bins_per_dec"] = config["photon_grid"][2]
+            if "cr_bins_per_dec" not in kwargs:
+                kwargs["cr_bins_per_dec"] = config["cosmic_ray_grid"][2]
+
+            prince_run.e_photon = EnergyGrid(config["photon_grid"][0],
+                                             config["photon_grid"][1],
+                                             kwargs["photon_bins_per_dec"])
+            prince_run.e_cosmicray = EnergyGrid(config["cosmic_ray_grid"][0],
+                                                config["cosmic_ray_grid"][1],
+                                                kwargs["cr_bins_per_dec"])
+            prince_run.cross_sections = kwargs['cs']
+            prince_run.photon_field = kwargs['pf']
+
+            prince_run.spec_man = SpeciesManager(
+                prince_run.cross_sections.known_species,
+                prince_run.e_cosmicray.d)
+
+        InteractionRateBase.__init__(self, prince_run, *args, **kwargs)
+
+    def _setup(self):
+        """Initialization of all members."""
+        self._init_matrices()
+
+        #self._init_matrix_nonel()
+        #self._init_matrix_incl()
+        #self._init_matrix_incl_diff()
+
+        self._fill_batch_matrix()
+
+        self._init_coupling_mat(sp_format='csc')
+
+    def _init_matrices(self):
+        """Initializes convenicen matrices for batch computation"""
+        from prince.util import get_y
+
+        # Iniialize cross section matrices, evaluated on a grid of y values
+        eph_mat, ecr_mat = np.meshgrid(self.e_photon.grid,
+                                       self.e_cosmicray.grid)
+        # Compute y matrix only once and then rescale by A
+        self.ymat = get_y(ecr_mat, eph_mat, 100)
+
+        ecr_mat_in, ecr_mat_out = np.meshgrid(self.e_cosmicray.grid,
+                                              self.e_cosmicray.grid)
+        self.xmat = ecr_mat_out / ecr_mat_in
+
+        n_nonel = self.spec_man.nspec
+        n_incl = len(self.cross_sections.known_bc_channels)
+        n_incl_diff = len(self.cross_sections.known_diff_channels)
+
+        # [mother_ncoid,daughter_ncoid] -> _batch_vec[lidx:uidx]
+        self._nonel_batchvec_pointer = {}
+        self._incl_batchvec_pointer = {}
+        self._incl_diff_batchvec_pointer = {}
+        # [mother_princeidx,daughter_princeidx] -> _batch_vec[lidx:uidx]
+        self._incl_batchvec_pridx_pointer = {}
+        self._incl_diff_batchvec_pridx_pointer = {}
+
+        dim_nonel = self.dim_cr * n_nonel
+        dim_incl = self.dim_cr * n_incl
+        dim_incl_diff = self.dim_cr**2 * n_incl_diff
+        dim_ph = self.dim_ph
+        info(3, 'Batch matrix nonel dimension: {0}'.format(dim_nonel))
+        info(3, 'Batch matrix incl dimension: {0}'.format(dim_incl))
+        info(3, 'Batch matrix incl diff dimension: {0}'.format(dim_incl_diff))
+        info(3, 'Batch matrix photon dimension: {0}'.format(dim_ph))
+
+        # Convolution matrix for response function
+        self._full_batch_matrix = np.zeros(
+            (dim_nonel + dim_incl + dim_incl_diff, dim_ph))
+        self._nonel_batch_matrix = self._full_batch_matrix[:dim_nonel]
+        self._incl_batch_matrix = self._full_batch_matrix[dim_nonel:
+                                                          dim_nonel + dim_incl]
+        self._incl_diff_batch_matrix = self._full_batch_matrix[
+            dim_nonel + dim_incl:]
+        info(2, 'Size of complete batch matrix: {0}x{1}'.format(
+            *self._full_batch_matrix.shape))
+        info(2, 'Size of nonel batch matrix: {0}x{1}'.format(
+            *self._nonel_batch_matrix.shape))
+        info(2, 'Size of incl batch matrix: {0}x{1}'.format(
+            *self._incl_batch_matrix.shape))
+        info(2, 'Size of incl_diff batch matrix: {0}x{1}'.format(
+            *self._incl_diff_batch_matrix.shape))
+
+        # Result vector, which stores computed rates
+        self._full_batch_vec = np.zeros(self._full_batch_matrix.shape[0])
+        self._nonel_batch_vec = self._full_batch_vec[:dim_nonel]
+        self._incl_batch_vec = self._full_batch_vec[dim_nonel:
+                                                    dim_nonel + dim_incl]
+        self._incl_diff_batch_vec = self._full_batch_vec[dim_nonel + dim_incl:]
+
+        # Vector which stores constant prefactors for batch vector
+        self._full_batch_vec_prefac = np.zeros(
+            self._full_batch_matrix.shape[0])
+        self._nonel_batch_vec_prefac = self._full_batch_vec_prefac[:dim_nonel]
+        self._incl_batch_vec_prefac = self._full_batch_vec_prefac[
+            dim_nonel + 1:dim_nonel + dim_incl]
+        self._incl_diff_batch_vec_prefac = self._full_batch_vec_prefac[
+            dim_nonel + dim_incl:]
+
+        self._full_batch_rows = np.zeros(
+            self._full_batch_matrix.shape[0], dtype=np.int)
+        self._nonel_batch_rows = self._full_batch_rows[:dim_nonel]
+        self._incl_batch_rows = self._full_batch_rows[dim_nonel:
+                                                      dim_nonel + dim_incl]
+        self._incl_diff_batch_rows = self._full_batch_rows[
+            dim_nonel + dim_incl:]
+        self._full_batch_cols = np.zeros(
+            self._full_batch_matrix.shape[0], dtype=np.int)
+        self._nonel_batch_cols = self._full_batch_cols[:dim_nonel]
+        self._incl_batch_cols = self._full_batch_cols[dim_nonel:
+                                                      dim_nonel + dim_incl]
+        self._incl_diff_batch_cols = self._full_batch_cols[
+            dim_nonel + dim_incl:]
+
+    def _fill_batch_matrix(self):
+        """ Fill the batch matrix with physics """
+        info(2, 'Starting to fill batch matrix')
+        # Delta eps (photon energy) bin widths
+        delta_eps = np.diag(self.e_photon.widths)
+
+        pridx = self.spec_man.ncoid2princeidx
+        species = self.spec_man.ncoid2sref
+        resp = self.cross_sections.resp
+
+        # We need x and y on the 3D array E_da x E_mo x eph
+        # therefore repeat xmat and ymat accordingly
+        x_repeat = np.repeat(
+            self.xmat[:, :, np.newaxis], self.ymat.shape[1], axis=2)
+        y_repeat = np.repeat(
+            self.ymat[:, np.newaxis, :], self.xmat.shape[1], axis=1)
+        # reshape to 2D grid, to fit the batch matrix
+        x_repeat = x_repeat.reshape((-1, x_repeat.shape[2]))
+        y_repeat = y_repeat.reshape((-1, y_repeat.shape[2]))
+
+        fill_idx = 0
+        for mother in self.spec_man.known_species:
+
+            lidx = fill_idx
+            uidx = fill_idx + self.dim_cr
+
+            prindices = species[mother].indices()
+            self._full_batch_rows[lidx:uidx] = prindices
+            self._full_batch_cols[lidx:uidx] = prindices
+
+            if mother < 100:
+                # Note: in this case the batch vector will be zero anyway
+                info(3, "Can not compute interaction rate for", mother)
+                fill_idx += self.dim_cr
+                continue
+
+            self._full_batch_matrix[lidx:uidx] = resp.get_full(
+                mother, mother, self.ymat).dot(delta_eps)
+
+            fill_idx += self.dim_cr
+
+            for (mo, da) in self.cross_sections.reactions[mother]:
+                if (mo,da) not in self.cross_sections.resp_incl_intp:
+                    print 'Skipped!', mo, da
+                    continue
+
+                if mo == da:
+                    # these were already covered before the loop
+                    continue
+
+                elif (mo, da) in self.cross_sections.known_bc_channels:
+                    # Indices in batch matrix
+                    lidx = fill_idx
+                    uidx = fill_idx + self.dim_cr
+
+                    # Staple ("vstack"") all inclusive (channel) response functions
+                    self._full_batch_matrix[lidx:uidx] = resp.get_full(
+                        mo, da, self.ymat).dot(delta_eps)
+
+                    B = float(get_AZN(da)[0])
+                    A = float(get_AZN(mo)[0])
+
+                    self._full_batch_vec_prefac[lidx:uidx].fill(A / B)
+
+                    prindices_mo = species[mo].indices()
+                    prindices_da = species[da].indices()
+
+                    self._full_batch_rows[lidx:uidx] = prindices_da
+                    self._full_batch_cols[lidx:uidx] = prindices_mo
+
+                    fill_idx += self.dim_cr
+
+                elif (mo, da) in self.cross_sections.known_diff_channels:
+                    # Indices in batch matrix
+                    lidx = fill_idx
+                    uidx = fill_idx + self.dim_cr**2
+
+                    self._full_batch_matrix[lidx:uidx] = resp.get_full(
+                        mo, da, x_repeat, y_repeat).dot(delta_eps)
+
+                    B = float(get_AZN(da)[0])
+                    A = float(get_AZN(mo)[0])
+
+                    self._full_batch_vec_prefac[lidx:uidx].fill(A / B)
+
+                    prindices_mo = species[mo].indices()
+                    prindices_da = species[da].indices()
+
+                    prindices_mo = np.repeat(prindices_mo, self.xmat.shape[1])
+                    prindices_da = np.tile(prindices_da, self.xmat.shape[0])
+
+                    self._full_batch_rows[lidx:uidx] = prindices_da
+                    self._full_batch_cols[lidx:uidx] = prindices_mo
+
+                    fill_idx += self.dim_cr**2
+        info(2, 'Finished filling of batch matrix!')
+        print 'fill index', fill_idx, 'matrix dimension', self._full_batch_matrix.shape
+
+    def interaction_rate_single(self, nco_ids, z):
+        """Compute a single interaction rate using matrix convolution.
+
+        This method is a high performance integration of equation (10)
+        from internal note, using a simple box method.
+
+        Don't use this method if you intend to compute rates for different
+        species at the same redshift value. Use :func:`interaction_rate`
+        instead.
+
+        The last redshift value is cached to avoid interpolation of the
+        photon spectrum at each step.
+
+        Args:
+            nco_id (int or tuple): single particle id (neucosma codes) or tuple
+                                   with (mother, daughter) for inclusive
+                                   reactions
+            z (float): redshift
+
+        Returns:
+            (numpy.array): interaction length :math:`\\Gamma` in cm^-1
+        """
+
+        # Convolve using matrix multiplication
+        if isinstance(nco_ids, tuple):
+            return self.cross_sections.resp.incl_intp[nco_ids](self.ymat).dot(
+                np.diag(self.e_photon.widths)).dot(self.photon_vector(z))
+        else:
+            return self.cross_sections.resp.nonel_intp[nco_ids](self.ymat).dot(
+                np.diag(self.e_photon.widths)).dot(self.photon_vector(z))
+
+    def interaction_rate(self, nco_ids, z):
+        """Compute interaction rates using batch matrix convolution.
+
+        This method is a high performance integration of equation (10)
+        from internal note, using a simple box method.
+
+        All rates for a certain redshift value are computed at once, thus
+        this function is not very efficient if you need a rate for a single
+        species at different redshifts values.
+
+        The last redshift value is cached to avoid interpolation of the
+        photon spectrum at each step.
+
+        Args:
+            nco_id (int or tuple): single particle id (neucosma codes) or tuple
+                                   with (mother, daughter) for inclusive
+                                   reactions
+            z (float): redshift
+
+        Returns:
+            (numpy.array): interaction length :math:`\\Gamma` in cm^-1
+        """
+
+        self._update_rates(z)
+
+        if isinstance(nco_ids, tuple):
+            lidx, uidx = self._incl_batchvec_pointer[nco_ids]
+            return self._incl_batch_vec[lidx:uidx]
+        else:
+            lidx, uidx = self._nonel_batchvec_pointer[nco_ids]
+            return self._nonel_batch_vec[lidx:uidx]
+
+    def get_hadr_jacobian(self, z):
+        """Returns the nonel rate vector and coupling matrix.
+        """
+        from scipy.sparse import csr_matrix, dia_matrix
+        self._update_rates(z)
+        coupl = self.reinjection_smat.multiply(
+            bmat(self.incl_rate_struc, format='csr'))
+        coupl -= dia_matrix((self._nonel_batch_vec, [0]), shape=coupl.shape)
+        return coupl.tocsc()
+
+    def _update_rates(self, z):
+        """Batch compute all nonel and inclusive rates if z changes.
+
+        The result is always stored in the same vectors, since '_init_rate_matstruc'
+        makes use of views to link ranges of the vector to locations in the matrix.
+        """
+        if self._ratemat_zcache != z:
+            info(5, 'Updating batch rate vectors.')
+            np.dot(
+                self._nonel_batch_matrix,
+                self.photon_vector(z),
+                out=self._nonel_batch_vec)
+            np.dot(
+                self._incl_batch_matrix,
+                self.photon_vector(z),
+                out=self._incl_batch_vec)
+            self._ratemat_zcache = z
+
+
+class PhotoNuclearInteractionRateCSC(PhotoNuclearInteractionRate):
+    """Implementation of photo-hadronic/nuclear interaction rates.
+    This Version directly writes the data into a CSC-matrix and only updates the data each time.
+    """
+
+    def _setup(self):
+        """Initialization of all members."""
+        self._init_matrix_base()
+
+        self._init_matrix_nonel()
+        self._init_matrix_incl()
+        self._init_matrix_incl_diff()
+
+        self._init_coupling_mat(sp_format='csc')
+
+    def _init_matrix_base(self):
+        """Initializes convenicen matrices for batch computation"""
+        from prince.util import get_y
+
+        # Iniialize cross section matrices, evaluated on a grid of y values
+        eph_mat, ecr_mat = np.meshgrid(self.e_photon.grid,
+                                       self.e_cosmicray.grid)
+        # Compute y matrix only once and then rescale by A
+        self.ymat = get_y(ecr_mat, eph_mat, 100)
+
+        ecr_mat_in, ecr_mat_out = np.meshgrid(self.e_cosmicray.grid,
+                                              self.e_cosmicray.grid)
+        self.xmat = ecr_mat_out / ecr_mat_in
+
+    def _init_matrix_nonel(self):
+        """ Create one big matrix for batch-compute all nonel rates at once"""
+        info(2, 'Starting to fill nonelastic batch matrix')
+        self._nonel_batch_vec_prefac[:] = -1 * np.ones(
+            self._nonel_batch_matrix.shape[0])
+
+        # Delta eps (photon energy) bin widths
+        delta_eps = np.diag(self.e_photon.widths)
+
+        species = self.spec_man.ncoid2sref
+
+        fill_idx = 0
+        for mother in self.spec_man.known_species:
+
+            lidx = fill_idx * self.dim_cr
+            uidx = (fill_idx + 1) * self.dim_cr
+
+            prindices = species[mother].indices()
+            self._nonel_batch_rows[lidx:uidx] = prindices
+            self._nonel_batch_cols[lidx:uidx] = prindices
+
+            if mother < 100:
+                # Note: in this case the batch vector will be zero anyway
+                info(3, "Can not compute interaction rate for", mother)
+                fill_idx += 1
+                continue
+
+            self._nonel_batch_matrix[
+                lidx:uidx] = self.cross_sections.resp.nonel_intp[mother](
+                    self.ymat).dot(delta_eps)
+            self._nonel_batchvec_pointer[mother] = (lidx, uidx)
+
+            fill_idx += 1
+
+        info(2, 'Finished filling of nonelastic batch matrix')
+
+    def _init_matrix_incl(self):
+        """ Create one big matrix for batch-compute all incl rates at once"""
+        info(2, 'Starting to fill inclusive batch matrix')
+
+        # Delta eps (photon energy) bin widths
+        delta_eps = np.diag(self.e_photon.widths)
+
+        pridx = self.spec_man.ncoid2princeidx
+        species = self.spec_man.ncoid2sref
+
+        fill_idx = 0
+        for mother in self.spec_man.known_species:
+            if mother < 100:
+                info(3, 'Skip non-hadronic species {:}'.format(mother))
+                continue
+            for (mo, da) in self.cross_sections.reactions[mother]:
+
+                if (mo, da) not in self.cross_sections.known_bc_channels:
+                    # these are differential channels, next loop
+                    continue
+
+                if mo == da:
+                    # TODO: For now we exclude these quasi elastic reaction as they conflict with nonel
+                    # This should only have a very small effect,
+                    # but a proper treatment should handle maybe in cross sections directly
+                    info(
+                        2,
+                        'inclusive channel with mother equal daughter, mo {:}, da {:}'.
+                        format(mo, da))
+                    continue
+
+                # Indices in batch matrix
+                lidx = fill_idx * self.dim_cr
+                uidx = (fill_idx + 1) * self.dim_cr
+
+                # Staple ("vstack"") all inclusive (channel) response functions
+                self._incl_batch_matrix[
+                    lidx:uidx] = self.cross_sections.resp.incl_intp[(
+                        mo, da)](self.ymat).dot(delta_eps)
+
+                B = float(get_AZN(da)[0])
+                A = float(get_AZN(mo)[0])
+
+                self._incl_batch_vec_prefac[lidx:uidx].fill(A / B)
+
+                # Remember how to find the entry for a response function/rate in the
+                # matrix or result vector
+                self._incl_batchvec_pointer[(mo, da)] = (lidx, uidx)
+
+                # Create association between prince_idx and position in resulting
+                # rate vector
+                mo_pridx, da_pridx = pridx[mo], pridx[da]
+                self._incl_batchvec_pridx_pointer[(mo_pridx,
+                                                   da_pridx)] = (lidx, uidx)
+
+                prindices_mo = species[mo].indices()
+                prindices_da = species[da].indices()
+
+                self._incl_batch_rows[lidx:uidx] = prindices_da
+                self._incl_batch_cols[lidx:uidx] = prindices_mo
+
+                fill_idx += 1
+
+        info(2, 'Finished filling of inclusive batch matrix')
+
+    def _init_matrix_incl_diff(self):
+        """ Create one big matrix for batch-compute all diff rates at once"""
+        info(2, 'Starting to fill inclusive differential batch matrix')
+
+        # Delta eps (photon energy) bin widths
+        delta_eps = np.diag(self.e_photon.widths)
+
+        pridx = self.spec_man.ncoid2princeidx
+        species = self.spec_man.ncoid2sref
+
+        # We need x and y on the 3D array E_da x E_mo x eph
+        # therefore repeat xmat and ymat accordingly
+        x_repeat = np.repeat(
+            self.xmat[:, :, np.newaxis], self.ymat.shape[1], axis=2)
+        y_repeat = np.repeat(
+            self.ymat[:, np.newaxis, :], self.xmat.shape[1], axis=1)
+        # reshape to 2D grid, to fit the batch matrix
+        x_repeat = x_repeat.reshape((-1, x_repeat.shape[2]))
+        y_repeat = y_repeat.reshape((-1, y_repeat.shape[2]))
+
+        fill_idx = 0
+        for mother in self.spec_man.known_species:
+            if mother < 100:
+                info(3, 'Skip non-hadronic species {:}'.format(mother))
+                continue
+            for (mo, da) in self.cross_sections.reactions[mother]:
+
+                if (mo, da) not in self.cross_sections.known_diff_channels:
+                    # these are not incl_differential channels, next loop
+                    continue
+
+                # Indices in batch matrix
+                lidx = fill_idx * self.dim_cr**2
+                uidx = (fill_idx + 1) * self.dim_cr**2
+
+                self._incl_diff_batch_matrix[
+                    lidx:uidx] = self.cross_sections.resp.incl_diff_intp[(
+                        mo, da)](
+                            x_repeat, y_repeat, grid=False).dot(delta_eps)
+
+                B = float(get_AZN(da)[0])
+                A = float(get_AZN(mo)[0])
+
+                self._incl_diff_batch_vec_prefac[lidx:uidx].fill(A / B)
+
+                # Remember how to find the entry for a response function/rate in the
+                # matrix or result vector
+                self._incl_diff_batchvec_pointer[(mo, da)] = (lidx, uidx)
+
+                # Create association between prince_idx and position in resulting
+                # rate vector
+                mo_pridx, da_pridx = pridx[mo], pridx[da]
+                self._incl_diff_batchvec_pridx_pointer[(mo_pridx,
+                                                        da_pridx)] = (lidx,
+                                                                      uidx)
+
+                prindices_mo = species[mo].indices()
+                prindices_da = species[da].indices()
+
+                prindices_mo = np.repeat(prindices_mo, self.xmat.shape[1])
+                prindices_da = np.tile(prindices_da, self.xmat.shape[0])
+
+                self._incl_diff_batch_rows[lidx:uidx] = prindices_da
+                self._incl_diff_batch_cols[lidx:uidx] = prindices_mo
+
+                fill_idx += 1
+
+        info(2, 'Finished filling of inclusive differential batch matrix')
+
+    def _init_coupling_mat(self, sp_format):
+        """Initialises the coupling matrix directly in sparse (csc) format.
+        """
+        info(2, 'Initiating coupling matrix in ({:}) format'.format(sp_format))
+
+        if sp_format == 'csc':
+            from scipy.sparse import csc_matrix
+            self.coupling_mat = csc_matrix(
+                (self._full_batch_vec, (self._full_batch_rows,
+                                        self._full_batch_cols)),
+                copy=True)
+            # create an index to sort by columns and then rows,
+            # which is the same ordering CSC has internally
+            # lexsort sorts by last argument first!!!
+            self.sortidx = np.lexsort((self._full_batch_rows,
+                                       self._full_batch_cols))
+        elif sp_format == 'csr':
+            from scipy.sparse import csr_matrix
+            self.coupling_mat = csr_matrix(
+                (self._full_batch_vec, (self._full_batch_rows,
+                                        self._full_batch_cols)),
+                copy=True)
+            # create an index to sort by rows and then columns,
+            # which is the same ordering CSR has internally
+            # lexsort sorts by last argument first!!!
+            self.sortidx = np.lexsort((self._full_batch_cols,
+                                       self._full_batch_rows))
+        else:
+            raise Exception(
+                'Unsupported sparse format ({:}) for coupling matrix, choose (csc) or (csr)'.
+                format(sp_format))
+
+        # TODO: For now the reordering is done in each step in _update_coupling_mat()
+        #   Doing the reordering and multiplying the prefactor vector here
+        #   can speed up the each step by ~0.7 ms (vs ~4.5 ms, so about 20%)
+        # the reordering as commented out below does however not seem to work properly
+        # maybe reordering on the 2D array does not work as expected
+
+        #self._full_batch_matrix = self._full_batch_matrix[sortidx] # JH: this might not work
+        #self._full_batch_vec = self._full_batch_vec[sortidx]
+        #self._full_batch_vec = self._full_batch_vec_prefac[sortidx]
+        #self._full_batch_rows = self._full_batch_rows[sortidx]
+        #self._full_batch_cols = self._full_batch_cols[sortidx]
+
+    def _update_coupling_mat(self, z):
+        """Updates the sparse (csr) coupling matrix
+        Only the data vector is updated to minimize computation
+        """
+        from scipy.sparse import csc_matrix
+        self._update_rates(z)
+
+        # TODO: The reording here does currently take 0.3 ms (vs 4.5 ms for the complete call)
+        # If this will get time critical with further optimization,
+        # one can do the reordring in _init_coupling_mat(self) once for the batch matrix
+        self.coupling_mat.data = (
+            self._full_batch_vec * self._full_batch_vec_prefac)[self.sortidx]
+
+    def get_hadr_jacobian(self, z):
+        """Returns the nonel rate vector and coupling matrix.
+        """
+        self._update_coupling_mat(z)
+        return self.coupling_mat
+
+    def _update_rates(self, z):
+        """Batch compute all nonel and inclusive rates if z changes.
+
+        The result is always stored in the same vectors, since '_init_rate_matstruc'
+        makes use of views to link ranges of the vector to locations in the matrix.
+        """
+        if self._ratemat_zcache != z:
+            info(5, 'Updating batch rate vectors.')
+            np.dot(
+                self._full_batch_matrix,
+                self.photon_vector(z),
+                out=self._full_batch_vec)
+            self._ratemat_zcache = z
+
+    def interaction_rate_single(self, nco_ids, z):
+        """Compute a single interaction rate using matrix convolution.
+
+        This method is a high performance integration of equation (10)
+        from internal note, using a simple box method.
+
+        Don't use this method if you intend to compute rates for different
+        species at the same redshift value. Use :func:`interaction_rate`
+        instead.
+
+        The last redshift value is cached to avoid interpolation of the
+        photon spectrum at each step.
+
+        Args:
+            nco_id (int or tuple): single particle id (neucosma codes) or tuple
+                                   with (mother, daughter) for inclusive
+                                   reactions
+            z (float): redshift
+
+        Returns:
+            (numpy.array): interaction length :math:`\\Gamma` in cm^-1
+        """
+
+        # Convolve using matrix multiplication
+        if isinstance(nco_ids, tuple):
+            return self.cross_sections.resp.incl_intp[nco_ids](self.ymat).dot(
+                np.diag(self.e_photon.widths)).dot(self.photon_vector(z))
+        else:
+            return self.cross_sections.resp.nonel_intp[nco_ids](self.ymat).dot(
+                np.diag(self.e_photon.widths)).dot(self.photon_vector(z))
+
+    def interaction_rate(self, nco_ids, z):
+        """Compute interaction rates using batch matrix convolution.
+
+        This method is a high performance integration of equation (10)
+        from internal note, using a simple box method.
+
+        All rates for a certain redshift value are computed at once, thus
+        this function is not very efficient if you need a rate for a single
+        species at different redshifts values.
+
+        The last redshift value is cached to avoid interpolation of the
+        photon spectrum at each step.
+
+        Args:
+            nco_id (int or tuple): single particle id (neucosma codes) or tuple
+                                   with (mother, daughter) for inclusive
+                                   reactions
+            z (float): redshift
+
+        Returns:
+            (numpy.array): interaction length :math:`\\Gamma` in cm^-1
+        """
+
+        self._update_rates(z)
+
+        if isinstance(nco_ids, tuple):
+            lidx, uidx = self._incl_batchvec_pointer[nco_ids]
+            return self._incl_batch_vec[lidx:uidx]
+        else:
+            lidx, uidx = self._nonel_batchvec_pointer[nco_ids]
+            return self._nonel_batch_vec[lidx:uidx]
+
+
+class ContinuousLossRates(InteractionRateBase):
+    """Implementation of continuous pair production loss rates."""
+
+    def __init__(self, prince_run, *args, **kwargs):
+        # Number of integration steps in phi
+        self.xi_steps = 100 if 'xi_steps' not in kwargs else kwargs['xi_steps']
+
+        InteractionRateBase.__init__(self, prince_run, *args, **kwargs)
+
+    def pprod_loss_rate(self, nco_id, z):
+        """Returns energy loss rate in GeV/cm."""
+
+        self._update_rates(z)
+        s = self.spec_man.ncoid2sref[nco_id]
+
+        return self.pprod_loss_vector[s.lidx():s.uidx()]
+
+    def adiabatic_losses(self, z):
+        """Returns adiabatic loss vector at redshift z"""
+        from prince.cosmology import H
+        return H(z) * PRINCE_UNITS.cm2sec * self.adiabatic_loss_vector
+
+    def pprod_losses(self, z):
+        """Returns pair production losses at redshift z"""
+        self._update_rates(z)
+        return self.pprod_loss_vector
+
+    def loss_vector(self, z):
+        """Returns all continuous losses on dim_states grid"""
+
+        return self.pprod_losses(z) + self.adiabatic_losses(z)
+
+    def _setup(self):
+
+        # Photon grid for parallel integration of the "Blumental integral"
+        # for each point of the cosmic ray grid
+
+        # xi is dimensionless (natural units) variable
+        self.xi = np.logspace(np.log10(2 + 1e-8), 8., self.xi_steps)
+
+        # weights for integration
+        self.phi_xi2 = self._phi() / (self.xi**2)
+
+        # Gamma factor of the cosmic ray
+        gamma = self.e_cosmicray.grid / PRINCE_UNITS.m_proton
+
+        # Scale vector containing the units and factors of Z**2 for nuclei
+        self.scale_vec = self._init_scale_vec()
+
+        # Init adiabatic loss vector
+        self.adiabatic_loss_vector = self._init_adiabatic_vec()
+
+        # Grid of photon energies for interpolation
+        self.photon_grid = np.outer(1 / gamma,
+                                    self.xi) * PRINCE_UNITS.m_electron / 2.
+        self.pg_desort = self.photon_grid.reshape(-1).argsort()
+        self.pg_sorted = self.photon_grid.reshape(-1)[self.pg_desort]
+
+        # Rate vector (dim_states x 1) containing all rates
+        self.pprod_loss_vector = np.zeros(self.prince_run.dim_states)
+
+    def _update_rates(self, z):
+        """Updates photon fields and computes rates for all species."""
+        from scipy.integrate import trapz
+
+        np.multiply(
+            self.scale_vec,
+            np.tile(
+                trapz(self.photon_vector(z) * self.phi_xi2, self.xi, axis=1),
+                self.spec_man.nspec),
+            out=self.pprod_loss_vector)
+
+    def _set_photon_vector(self, z):
+        """Get and cache photon vector for the previous value of z.
+
+        This vector is in fact a matrix of vectors of the interpolated
+        photon field with dimensions (dim_cr, xi_steps).
+
+        Args:
+            z (float): redshift
+        """
+        if self._photon_vector is None:
+            self._photon_vector = np.zeros_like(self.photon_grid)
+
+        if self._ph_vec_zcache != z:
+            self._photon_vector.reshape(-1)[
+                self.pg_desort] = self.photon_field.get_photon_density(
+                    self.pg_sorted, z)
+            self._ph_vec_zcache = z
+
+    def _init_scale_vec(self):
+        """Prepare vector for scaling with units, charge and mass."""
+
+        scale_vec = np.zeros(self.prince_run.dim_states)
+        units = PRINCE_UNITS.fine_structure * PRINCE_UNITS.r_electron**2 * PRINCE_UNITS.m_electron**2
+
+        for spec in self.spec_man.species_refs:
+            if not spec.is_nucleus:
+                continue
+            scale_vec[spec.lidx():spec.uidx()] = units * abs(
+                spec.charge) * spec.Z**2 / float(spec.A) * np.ones(
+                    self.dim_cr, dtype='double')
+
+        return scale_vec
+
+    def _init_adiabatic_vec(self):
+        """Prepare vector for scaling with units, charge and mass."""
+
+        adiabatic_loss_vector = np.zeros(self.prince_run.dim_states)
+
+        for spec in self.spec_man.species_refs:
+            adiabatic_loss_vector[spec.lidx():
+                                  spec.uidx()] = self.e_cosmicray.grid
+
+        return adiabatic_loss_vector
+
+    def _phi(self):
+        """Phi function as in Blumental 1970"""
+
+        # Simple ultrarelativistic approximation by Blumental 1970
+        bltal_ultrarel = np.poly1d([2.667, -14.45, 50.95, -86.07])
+        phi_simple = lambda xi: xi * bltal_ultrarel(np.log(xi))
+
+        # random fit parameters, see Chorodowski et al
+        c1 = 0.8048
+        c2 = 0.1459
+        c3 = 1.137e-3
+        c4 = -3.879e-6
+
+        f1 = 2.91
+        f2 = 78.35
+        f3 = 1837
+
+        xi = self.xi
+        res = np.zeros(xi.shape)
+
+        le = np.where(xi < 25.)
+        he = np.where(xi >= 25.)
+
+        res[le] = np.pi / 12. * (xi[le] - 2)**4 / (c1 * (xi[le] - 2)**1 + c2 *
+                                                   (xi[le] - 2)**2 + c3 *
+                                                   (xi[le] - 2)**3 + c4 *
+                                                   (xi[le] - 2)**4)
+
+        res[he] = phi_simple(xi[he]) / (
+            1 - f1 * xi[he]**-1 - f2 * xi[he]**-2 - f3 * xi[he]**-3)
+
+        return res